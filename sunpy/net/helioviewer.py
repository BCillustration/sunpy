"""
This module provides a wrapper around the Helioviewer API.
"""
from __future__ import absolute_import

#pylint: disable=E1101,F0401,W0231

__author__ = ["Keith Hughitt"]
__email__ = "keith.hughitt@nasa.gov"

import os
import urllib
import urllib2

import json

import sunpy
from sunpy.time import parse_time
from sunpy.util.net import download_fileobj

__all__ = ['HelioviewerClient']

class HelioviewerClient:
    """Helioviewer.org Client"""
    def __init__(self, url="http://helioviewer.org/api/"):
        self._api = url

    def get_data_sources(self, **kwargs):
        """Returns a structured list of datasources available at Helioviewer.org"""
        params = {"action": "getDataSources"}
        params.update(kwargs)

        return self._get_json(params)
<<<<<<< HEAD
    
=======

>>>>>>> 6207c54f
    def get_closest_image(self, date, **kwargs):
        """Finds the closest image available for the specified source and date.

        For more information on what types of requests are available and the
        expected usage for the response, consult the Helioviewer
        API documenation: http://helioviewer.org/api

        Parameters
        ----------
        date : datetime, string
            A string or datetime object for the desired date of the image
        observatory : string
            (Optional) Observatory name
        instrument : string
            (Optional) instrument name
        detector : string
            (Optional) detector name
        measurement : string
            (Optional) measurement name
        sourceId : int
            (Optional) data source id

        Returns
        -------
        out : dict
            A dictionary containing metainformation for the closest image matched

        Examples
        --------
        >>> from sunpy.net import HelioviewerClient

        >>> client = HelioviewerClient()
        >>> metadata = client.get_closest_image('2012/01/01', sourceId=11)
        >>> print(metadata['date'])
        """
        params = {
            "action": "getClosestImage",
            "date": self._format_date(date)
        }
        params.update(kwargs)

        response = self._get_json(params)

        # Cast date string to DateTime
        response['date'] = parse_time(response['date'])

        return response

    def download_jp2(self, date, directory=None, overwrite=False, **kwargs):
        """
        Downloads the JPEG 2000 that most closely matches the specified time and
        data source.

        The data source may be specified either using it's sourceId from the
        get_data_sources query, or a combination of observatory, instrument,
        detector and measurement.
<<<<<<< HEAD
        
=======

>>>>>>> 6207c54f
        Parameters
        ----------
        date : datetime, string
            A string or datetime object for the desired date of the image
        directory : string
            (Optional) Directory to download JPEG 2000 image to.
        observatory : string
            (Optional) Observatory name
        instrument : string
            (Optional) instrument name
        detector : string
            (Optional) detector name
        measurement : string
            (Optional) measurement name
        sourceId : int
            (Optional) data source id
        jpip : bool
            (Optional) Returns a JPIP URI if set to True

        Returns
        -------
        out : string
            Returns a filepath to the downloaded JPEG 2000 image or a URL if
            the "jpip" parameter is set to True.

        Examples
        --------
        >>> import sunpy
        >>> from sunpy.net import helioviewer
        >>> hv = helioviewer.HelioviewerClient()
        >>> filepath = hv.download_jp2('2012/07/03 14:30:00', observatory='SDO', instrument='AIA', detector='AIA', measurement='171')
        >>> aia = sunpy.make_map(filepath)
        >>> aia.show()

        >>> data_sources = hv.get_data_sources()
        >>> hv.download_jp2('2012/07/03 14:30:00', sourceId=data_sources['SOHO']['LASCO']['C2']['white-light']['sourceId'])
        """
        params = {
            "action": "getJP2Image",
            "date": self._format_date(date)
        }
        params.update(kwargs)

        # JPIP URL response
        if 'jpip' in kwargs:
            return self._get_json(params)

        return self._get_file(params, directory, overwrite=overwrite)

    def download_png(self, date, image_scale, layers, directory=None,
                     overwrite=False, **kwargs):
        """Downloads a PNG image using data from Helioviewer.org.

        Returns a single image containing all layers/image types requested.
        If an image is not available for the date requested the closest
        available image is returned. The region to be included in the
        image may be specified using either the top-left and bottom-right
        coordinates in arc-seconds, or a center point in arc-seconds and a
        width and height in pixels. See the Helioviewer.org API Coordinates
        Appendix for more infomration about working with coordinates in
        Helioviewer.org.

        Parameters
        ----------
        date : datetime, string
            A string or datetime object for the desired date of the image
        image_scale : float
            The zoom scale of the image. Default scales that can be used are
            0.6, 1.2, 2.4, and so on, increasing or decreasing by a factor
            of 2. The full-res scale of an AIA image is 0.6.
        layers : string
            Each layer string is comma-separated with these values, e.g.:
            "[sourceId,visible,opacity]" or "[obs,inst,det,meas,visible,opacity]"
            Mulitple layer string are by commas: "[layer1],[layer2],[layer3]"
        directory : string
            (Optional)  Directory to download JPEG 2000 image to.
        x1 : float
<<<<<<< HEAD
            (Optional) The offset of the image's left boundary from the center 
=======
            (Optional) The offset of the image's left boundary from the center
>>>>>>> 6207c54f
            of the sun, in arcseconds.
        y1 : float
            (Optional) The offset of the image's top boundary from the center
            of the sun, in arcseconds.
        x2 : float
            (Optional) The offset of the image's right boundary from the
            center of the sun, in arcseconds.
        y2 : float
            (Optional) The offset of the image's bottom boundary from the
            center of the sun, in arcseconds.
        x0 : float
            (Optional) The horizontal offset from the center of the Sun.
        y0 : float
            (Optional) The vertical offset from the center of the Sun.
        width : int
            (Optional) Width of the image in pixels (Maximum: 1920).
        height : int
            (Optional) Height of the image in pixels (Maximum: 1200).
        watermark
            (Optional) Whether or not the include the timestamps and the
            Helioviewer.org logo in the image (Default=True).

        Returns
        -------
        out : string
            filepath to the PNG image

        Examples
        --------
        >>> from sunpy.net.helioviewer import HelioviewerClient
        >>> hv = HelioviewerClient()
        >>> hv.download_png('2012/07/16 10:08:00', 2.4, "[SDO,AIA,AIA,171,1,100]", x0=0, y0=0, width=1024, height=1024)
        '/home/user/sunpy/data/2012_07_16_10_08_00_AIA_171.png
        >>> hv.download_png('2012/07/16 10:08:00', 4.8, "[SDO,AIA,AIA,171,1,100],[SOHO,LASCO,C2,white-light,1,100]", x1=-2800, x2=2800, y1=-2800, y2=2800, directory='~/Desktop')
        '/home/user/Desktop/2012_07_16_10_08_00_AIA_171__LASCO_C2.png'
        """
        params = {
            "action": "takeScreenshot",
            "date": self._format_date(date),
            "imageScale": image_scale,
            "layers": layers,
            "display": True
        }
        params.update(kwargs)

        return self._get_file(params, directory, overwrite=overwrite)

    def is_online(self):
        """Returns True if Helioviewer is online and available"""
        try:
            self.get_data_sources()
        except urllib2.URLError:
            return False

        return True

    def _get_json(self, params):
        """Returns a JSON result as a string"""
        response = self._request(params).read()
        return json.loads(response)

    def _get_file(self, params, directory=None, overwrite=False):
        """Downloads a file and return the filepath to that file"""
        # Query Helioviewer.org
        if directory is None:
            directory = sunpy.config.get('downloads', 'download_dir')
        else:
            directory = os.path.abspath(os.path.expanduser(directory))

        response = self._request(params)
        try:
            filepath = download_fileobj(response, directory, overwrite=overwrite)
        finally:
            response.close()

        return filepath

    def _request(self, params):
<<<<<<< HEAD
        """Sends an API request and returns the result.
=======
        """Sends an API request and returns the result

>>>>>>> 6207c54f
        Parameters
        ----------
        params : dict
            Parameters to send

        Returns
        -------
        out : result of request
        """
        response = urllib2.urlopen(self._api, urllib.urlencode(params))

        return response

    def _format_date(self, date):
        """Formats a date for Helioviewer API requests"""
        return parse_time(date).strftime('%Y-%m-%dT%H:%M:%S.%f')[:-3] + "Z"<|MERGE_RESOLUTION|>--- conflicted
+++ resolved
@@ -31,11 +31,7 @@
         params.update(kwargs)
 
         return self._get_json(params)
-<<<<<<< HEAD
-    
-=======
-
->>>>>>> 6207c54f
+
     def get_closest_image(self, date, **kwargs):
         """Finds the closest image available for the specified source and date.
 
@@ -92,11 +88,7 @@
         The data source may be specified either using it's sourceId from the
         get_data_sources query, or a combination of observatory, instrument,
         detector and measurement.
-<<<<<<< HEAD
-        
-=======
-
->>>>>>> 6207c54f
+
         Parameters
         ----------
         date : datetime, string
@@ -174,11 +166,7 @@
         directory : string
             (Optional)  Directory to download JPEG 2000 image to.
         x1 : float
-<<<<<<< HEAD
-            (Optional) The offset of the image's left boundary from the center 
-=======
             (Optional) The offset of the image's left boundary from the center
->>>>>>> 6207c54f
             of the sun, in arcseconds.
         y1 : float
             (Optional) The offset of the image's top boundary from the center
@@ -257,12 +245,8 @@
         return filepath
 
     def _request(self, params):
-<<<<<<< HEAD
-        """Sends an API request and returns the result.
-=======
         """Sends an API request and returns the result
 
->>>>>>> 6207c54f
         Parameters
         ----------
         params : dict
