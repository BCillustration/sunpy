--- conflicted
+++ resolved
@@ -4,12 +4,8 @@
 have its own file with one or more classes defined. Typically, these classes
 will be subclasses of the :mod`sunpy.map.Map` class.
 """
-<<<<<<< HEAD
-__all__ = ['sdo', 'soho', 'stereo', 'rhessi', 'proba2', 'yohkoh', 'hinode', 'iris']
-=======
 __all__ = ['sdo', 'soho', 'stereo', 'rhessi', 'proba2', 'yohkoh', 'hinode',
-           'trace']
->>>>>>> a755adb4
+           'iris', 'trace']
 
 from .. map_factory import Map
 
@@ -38,10 +34,8 @@
 from yohkoh import SXTMap
 Map.register(SXTMap, SXTMap.is_datasource_for)
 
-<<<<<<< HEAD
 from iris import IRISMap
 Map.register(IRISMap, IRISMap.is_datasource_for)
-=======
+
 from trace import TRACEMap
-Map.register(TRACEMap, TRACEMap.is_datasource_for)
->>>>>>> a755adb4
+Map.register(TRACEMap, TRACEMap.is_datasource_for)