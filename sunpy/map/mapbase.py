--- conflicted
+++ resolved
@@ -240,14 +240,10 @@
 
     @property
     def center(self):
-        """
-        X and Y coordinate of the center of the map in units.
-
-        Usually represents the offset between the center of the Sun and the
-        center of the map.
-        """
-        return {'x': wcs.get_center(self.shape[1], self.scale['x'],
-                                    self.reference_pixel['x'],
+        """Returns the offset between the center of the Sun and the center of 
+        the map."""
+        return {'x': wcs.get_center(self.shape[1], self.scale['x'], 
+                                    self.reference_pixel['x'], 
                                     self.reference_coordinate['x']),
                 'y': wcs.get_center(self.shape[0], self.scale['y'],
                                     self.reference_pixel['y'],
@@ -478,26 +474,17 @@
         # Create new map instance
         MapType = type(self)
         return MapType(new_data, new_meta)
-<<<<<<< HEAD
     
     def rotate(self, angle=None, rmatrix=None, scale=1.0, rotation_center=None, recenter=True,
-=======
-
-    def rotate(self, angle, scale=1.0, rotation_center=None, recenter=True,
->>>>>>> b3a94053
                missing=0.0, interpolation='bicubic', interp_param=-0.5):
         """Returns a new rotated, rescaled and shifted map.
 
         Parameters
         ----------
         angle: float
-<<<<<<< HEAD
            The angle to rotate the image by (radians). Specify angle or matrix.
         rmatrix: NxN
             Linear transformation rotation matrix. Specify angle or matrix.
-=======
-           The angle to rotate the image by (radians)
->>>>>>> b3a94053
         scale: float
            A scale factor for the image, default is no scaling
         rotation_center: tuple
@@ -537,11 +524,7 @@
         For more infomation see:
         http://sunpy.readthedocs.org/en/latest/guide/troubleshooting.html#crotate-warning
         """
-<<<<<<< HEAD
         assert angle is None or rmatrix is None
-=======
-
->>>>>>> b3a94053
         #Interpolation parameter Sanity
         assert interpolation in ['nearest','spline','bilinear','bicubic']
         #Set defaults based on interpolation
@@ -578,7 +561,6 @@
 
         image = self.data.copy()
 
-<<<<<<< HEAD
         if not angle is None:
             #Calulate the parameters for the affline_transform
             c = np.cos(angle)
@@ -586,12 +568,6 @@
             mati = np.array([[c, s],[-s, c]]) / scale   # res->orig
         if not rmatrix is None:
             mati = rmatrix / scale   # res->orig
-=======
-        #Calulate the parameters for the affline_transform
-        c = np.cos(angle)
-        s = np.sin(angle)
-        mati = np.array([[c, s],[-s, c]]) / scale   # res->orig
->>>>>>> b3a94053
         center = np.array([center]).transpose()  # the center of rotn
         shift = np.array([shift]).transpose()    # the shift
         kpos = center - np.dot(mati, (center + shift))
